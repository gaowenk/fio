/*
 * This file contains the ini and command liner parser main.
 */
#include <stdio.h>
#include <stdlib.h>
#include <unistd.h>
#include <ctype.h>
#include <string.h>
#include <errno.h>
#include <limits.h>
#include <stdlib.h>
#include <math.h>

#include "parse.h"
#include "debug.h"
#include "options.h"
#include "minmax.h"

static struct fio_option *__fio_options;

static int vp_cmp(const void *p1, const void *p2)
{
	const struct value_pair *vp1 = p1;
	const struct value_pair *vp2 = p2;

	return strlen(vp2->ival) - strlen(vp1->ival);
}

static void posval_sort(struct fio_option *o, struct value_pair *vpmap)
{
	const struct value_pair *vp;
	int entries;

	memset(vpmap, 0, PARSE_MAX_VP * sizeof(struct value_pair));

	for (entries = 0; entries < PARSE_MAX_VP; entries++) {
		vp = &o->posval[entries];
		if (!vp->ival || vp->ival[0] == '\0')
			break;

		memcpy(&vpmap[entries], vp, sizeof(*vp));
	}

	qsort(vpmap, entries, sizeof(struct value_pair), vp_cmp);
}

static void show_option_range(struct fio_option *o,
				int (*logger)(const char *format, ...))
{
	if (o->type == FIO_OPT_FLOAT_LIST) {
		if (isnan(o->minfp) && isnan(o->maxfp))
			return;

		logger("%20s: min=%f", "range", o->minfp);
		if (!isnan(o->maxfp))
			logger(", max=%f", o->maxfp);
		logger("\n");
	} else {
		if (!o->minval && !o->maxval)
			return;

		logger("%20s: min=%d", "range", o->minval);
		if (o->maxval)
			logger(", max=%d", o->maxval);
		logger("\n");
	}
}

static void show_option_values(struct fio_option *o)
{
	int i;

	for (i = 0; i < PARSE_MAX_VP; i++) {
		const struct value_pair *vp = &o->posval[i];

		if (!vp->ival)
			continue;

		log_info("%20s: %-10s", i == 0 ? "valid values" : "", vp->ival);
		if (vp->help)
			log_info(" %s", vp->help);
		log_info("\n");
	}

	if (i)
		log_info("\n");
}

static void show_option_help(struct fio_option *o, int is_err)
{
	const char *typehelp[] = {
		"invalid",
		"string (opt=bla)",
		"string (opt=bla)",
		"string with possible k/m/g postfix (opt=4k)",
		"string with time postfix (opt=10s)",
		"string (opt=bla)",
		"string with dual range (opt=1k-4k,4k-8k)",
		"integer value (opt=100)",
		"boolean value (opt=1)",
		"list of floating point values separated by ':' (opt=5.9:7.8)",
		"no argument (opt)",
		"deprecated",
	};
	int (*logger)(const char *format, ...);

	if (is_err)
		logger = log_err;
	else
		logger = log_info;

	if (o->alias)
		logger("%20s: %s\n", "alias", o->alias);

	logger("%20s: %s\n", "type", typehelp[o->type]);
	logger("%20s: %s\n", "default", o->def ? o->def : "no default");
	if (o->prof_name)
		logger("%20s: only for profile '%s'\n", "valid", o->prof_name);
	show_option_range(o, logger);
	show_option_values(o);
}

static unsigned long get_mult_time(char c)
{
	switch (c) {
	case 'm':
	case 'M':
		return 60;
	case 'h':
	case 'H':
		return 60 * 60;
	case 'd':
	case 'D':
		return 24 * 60 * 60;
	default:
		return 1;
	}
}

static unsigned long long __get_mult_bytes(const char *p, void *data,
					   int *percent)
{
	unsigned int kb_base = fio_get_kb_base(data);
	unsigned long long ret = 1;
	unsigned int i, pow = 0, mult = kb_base;
	char *c;

	if (!p)
		return 1;

	c = strdup(p);

	for (i = 0; i < strlen(c); i++)
		c[i] = tolower(c[i]);

	if (!strncmp("pib", c, 3)) {
		pow = 5;
		mult = 1000;
	} else if (!strncmp("tib", c, 3)) {
		pow = 4;
		mult = 1000;
	} else if (!strncmp("gib", c, 3)) {
		pow = 3;
		mult = 1000;
	} else if (!strncmp("mib", c, 3)) {
		pow = 2;
		mult = 1000;
	} else if (!strncmp("kib", c, 3)) {
		pow = 1;
		mult = 1000;
	} else if (!strncmp("p", c, 1) || !strncmp("pb", c, 2))
		pow = 5;
	else if (!strncmp("t", c, 1) || !strncmp("tb", c, 2))
		pow = 4;
	else if (!strncmp("g", c, 1) || !strncmp("gb", c, 2))
		pow = 3;
	else if (!strncmp("m", c, 1) || !strncmp("mb", c, 2))
		pow = 2;
	else if (!strncmp("k", c, 1) || !strncmp("kb", c, 2))
		pow = 1;
	else if (!strncmp("%", c, 1)) {
		*percent = 1;
		free(c);
		return ret;
	}

	while (pow--)
		ret *= (unsigned long long) mult;

	free(c);
	return ret;
}

static unsigned long long get_mult_bytes(const char *str, int len, void *data,
					 int *percent)
{
	const char *p = str;
	int digit_seen = 0;

	if (len < 2)
		return __get_mult_bytes(str, data, percent);

	/*
	 * Go forward until we hit a non-digit, or +/- sign
	 */
	while ((p - str) <= len) {
		if (!isdigit((int) *p) &&
		    (((*p != '+') && (*p != '-')) || digit_seen))
			break;
		digit_seen |= isdigit((int) *p);
		p++;
	}

	if (!isalpha((int) *p) && (*p != '%'))
		p = NULL;

	return __get_mult_bytes(p, data, percent);
}

/*
 * Convert string into a floating number. Return 1 for success and 0 otherwise.
 */
int str_to_float(const char *str, double *val)
{
	return (1 == sscanf(str, "%lf", val));
}

/*
 * convert string into decimal value, noting any size suffix
 */
int str_to_decimal(const char *str, long long *val, int kilo, void *data)
{
	int len, base;

	len = strlen(str);
	if (!len)
		return 1;

	if (strstr(str, "0x") || strstr(str, "0X"))
		base = 16;
	else
		base = 10;

	*val = strtoll(str, NULL, base);
	if (*val == LONG_MAX && errno == ERANGE)
		return 1;

	if (kilo) {
		unsigned long long mult;
		int perc = 0;

		mult = get_mult_bytes(str, len, data, &perc);
		if (perc)
			*val = -1ULL - *val;
		else
			*val *= mult;
	} else
		*val *= get_mult_time(str[len - 1]);

	return 0;
}

int check_str_bytes(const char *p, long long *val, void *data)
{
	return str_to_decimal(p, val, 1, data);
}

static int check_str_time(const char *p, long long *val)
{
	return str_to_decimal(p, val, 0, NULL);
}

void strip_blank_front(char **p)
{
	char *s = *p;

	if (!strlen(s))
		return;
	while (isspace((int) *s))
		s++;

	*p = s;
}

void strip_blank_end(char *p)
{
	char *start = p, *s;

	if (!strlen(p))
		return;

	s = strchr(p, ';');
	if (s)
		*s = '\0';
	s = strchr(p, '#');
	if (s)
		*s = '\0';
	if (s)
		p = s;

	s = p + strlen(p);
	while ((isspace((int) *s) || iscntrl((int) *s)) && (s > start))
		s--;

	*(s + 1) = '\0';
}

static int check_range_bytes(const char *str, long *val, void *data)
{
	long long __val;

	if (!str_to_decimal(str, &__val, 1, data)) {
		*val = __val;
		return 0;
	}

	return 1;
}

static int check_int(const char *p, int *val)
{
	if (!strlen(p))
		return 1;
	if (strstr(p, "0x") || strstr(p, "0X")) {
		if (sscanf(p, "%x", val) == 1)
			return 0;
	} else {
		if (sscanf(p, "%u", val) == 1)
			return 0;
	}

	return 1;
}

static int opt_len(const char *str)
{
	char *postfix;

	postfix = strchr(str, ':');
	if (!postfix)
		return strlen(str);

	return (int)(postfix - str);
}

#define val_store(ptr, val, off, or, data)		\
	do {						\
		ptr = td_var((data), (off));		\
		if ((or))				\
			*ptr |= (val);			\
		else					\
			*ptr = (val);			\
	} while (0)

static int __handle_option(struct fio_option *o, const char *ptr, void *data,
			   int first, int more, int curr)
{
	int il, *ilp;
	double *flp;
	long long ull, *ullp;
	long ul1, ul2;
	double uf;
	char **cp;
	int ret = 0, is_time = 0;
	const struct value_pair *vp;
	struct value_pair posval[PARSE_MAX_VP];
	int i, all_skipped = 1;

	dprint(FD_PARSE, "__handle_option=%s, type=%d, ptr=%s\n", o->name,
							o->type, ptr);

	if (!ptr && o->type != FIO_OPT_STR_SET && o->type != FIO_OPT_STR) {
		log_err("Option %s requires an argument\n", o->name);
		return 1;
	}

	switch (o->type) {
	case FIO_OPT_STR:
	case FIO_OPT_STR_MULTI: {
		fio_opt_str_fn *fn = o->cb;

		posval_sort(o, posval);

		ret = 1;
		for (i = 0; i < PARSE_MAX_VP; i++) {
			vp = &posval[i];
			if (!vp->ival || vp->ival[0] == '\0')
				continue;
			all_skipped = 0;
			if (!strncmp(vp->ival, ptr, opt_len(ptr))) {
				ret = 0;
				if (o->roff1) {
					if (vp->or)
						*(unsigned int *) o->roff1 |= vp->oval;
					else
						*(unsigned int *) o->roff1 = vp->oval;
				} else {
					if (!o->off1)
						continue;
					val_store(ilp, vp->oval, o->off1, vp->or, data);
				}
				continue;
			}
		}

		if (ret && !all_skipped)
			show_option_values(o);
		else if (fn)
			ret = fn(data, ptr);
		break;
	}
	case FIO_OPT_STR_VAL_TIME:
		is_time = 1;
	case FIO_OPT_INT:
	case FIO_OPT_STR_VAL: {
		fio_opt_str_val_fn *fn = o->cb;
		char tmp[128], *p;

		strncpy(tmp, ptr, sizeof(tmp) - 1);
		p = strchr(tmp, ',');
		if (p)
			*p = '\0';

		if (is_time)
			ret = check_str_time(tmp, &ull);
		else
			ret = check_str_bytes(tmp, &ull, data);

		if (ret)
			break;

		if (o->maxval && ull > o->maxval) {
			log_err("max value out of range: %llu"
					" (%u max)\n", ull, o->maxval);
			return 1;
		}
		if (o->minval && ull < o->minval) {
			log_err("min value out of range: %llu"
					" (%u min)\n", ull, o->minval);
			return 1;
		}

		if (fn)
			ret = fn(data, &ull);
		else {
			if (o->type == FIO_OPT_INT) {
				if (first) {
					if (o->roff1)
						*(unsigned int *) o->roff1 = ull;
					else
						val_store(ilp, ull, o->off1, 0, data);
				}
				if (curr == 1) {
					if (o->roff2)
						*(unsigned int *) o->roff2 = ull;
					else if (o->off2)
						val_store(ilp, ull, o->off2, 0, data);
				}
				if (curr == 2) {
					if (o->roff3)
						*(unsigned int *) o->roff3 = ull;
					else if (o->off3)
						val_store(ilp, ull, o->off3, 0, data);
				}
				if (!more) {
					if (curr < 1) {
						if (o->roff2)
							*(unsigned int *) o->roff2 = ull;
						else if (o->off2)
							val_store(ilp, ull, o->off2, 0, data);
					}
					if (curr < 2) {
						if (o->roff3)
							*(unsigned int *) o->roff3 = ull;
						else if (o->off3)
							val_store(ilp, ull, o->off3, 0, data);
					}
				}
			} else {
				if (first) {
					if (o->roff1)
						*(unsigned long long *) o->roff1 = ull;
					else
						val_store(ullp, ull, o->off1, 0, data);
				}
				if (!more) {
					if (o->roff2)
						*(unsigned long long *) o->roff2 =  ull;
					else if (o->off2)
						val_store(ullp, ull, o->off2, 0, data);
				}
			}
		}
		break;
	}
	case FIO_OPT_FLOAT_LIST: {

		if (first) {
			ul2 = 1;
			ilp = td_var(data, o->off2);
			*ilp = ul2;
		}
		if (curr >= o->maxlen) {
			log_err("the list exceeding max length %d\n",
					o->maxlen);
			return 1;
		}
<<<<<<< HEAD
		if (!str_to_float(ptr, &uf)) {
=======
		if (!str_to_float(ptr, &uf)){
>>>>>>> 108fea77
			log_err("not a floating point value: %s\n", ptr);
			return 1;
		}
		if (!isnan(o->maxfp) && uf > o->maxfp) {
			log_err("value out of range: %f"
				" (range max: %f)\n", uf, o->maxfp);
			return 1;
		}
		if (!isnan(o->minfp) && uf < o->minfp) {
			log_err("value out of range: %f"
				" (range min: %f)\n", uf, o->minfp);
			return 1;
		}

		flp = td_var(data, o->off1);
		flp[curr] = uf;

		break;
	}
	case FIO_OPT_STR_STORE: {
		fio_opt_str_fn *fn = o->cb;

		if (o->roff1 || o->off1) {
			if (o->roff1)
				cp = (char **) o->roff1;
			else if (o->off1)
				cp = td_var(data, o->off1);

			*cp = strdup(ptr);
		} else {
			cp = NULL;
		}

		if (fn)
			ret = fn(data, ptr);
		else if (o->posval[0].ival) {
			posval_sort(o, posval);

			ret = 1;
			for (i = 0; i < PARSE_MAX_VP; i++) {
				vp = &posval[i];
				if (!vp->ival || vp->ival[0] == '\0')
					continue;
				all_skipped = 0;
				if (!strncmp(vp->ival, ptr, opt_len(ptr))) {
					char *rest;

					ret = 0;
					if (vp->cb)
						fn = vp->cb;
					rest = strstr(*cp ?: ptr, ":");
					if (rest) {
						if (*cp)
							*rest = '\0';
						ptr = rest + 1;
					} else
						ptr = NULL;
					break;
				}
			}
		}

		if (!all_skipped) {
			if (ret && !*cp)
				show_option_values(o);
			else if (ret && *cp)
				ret = 0;
			else if (fn && ptr)
				ret = fn(data, ptr);
		}

		break;
	}
	case FIO_OPT_RANGE: {
		char tmp[128];
		char *p1, *p2;

		strncpy(tmp, ptr, sizeof(tmp) - 1);

		/* Handle bsrange with separate read,write values: */
		p1 = strchr(tmp, ',');
		if (p1)
			*p1 = '\0';

		p1 = strchr(tmp, '-');
		if (!p1) {
			p1 = strchr(tmp, ':');
			if (!p1) {
				ret = 1;
				break;
			}
		}

		p2 = p1 + 1;
		*p1 = '\0';
		p1 = tmp;

		ret = 1;
		if (!check_range_bytes(p1, &ul1, data) &&
		    !check_range_bytes(p2, &ul2, data)) {
			ret = 0;
			if (ul1 > ul2) {
				unsigned long foo = ul1;

				ul1 = ul2;
				ul2 = foo;
			}

			if (first) {
				if (o->roff1)
					*(unsigned int *) o->roff1 = ul1;
				else
					val_store(ilp, ul1, o->off1, 0, data);
				if (o->roff2)
					*(unsigned int *) o->roff2 = ul2;
				else
					val_store(ilp, ul2, o->off2, 0, data);
			}
			if (curr == 1) {
				if (o->roff3 && o->roff4) {
					*(unsigned int *) o->roff3 = ul1;
					*(unsigned int *) o->roff4 = ul2;
				} else if (o->off3 && o->off4) {
					val_store(ilp, ul1, o->off3, 0, data);
					val_store(ilp, ul2, o->off4, 0, data);
				}
			}
			if (curr == 2) {
				if (o->roff5 && o->roff6) {
					*(unsigned int *) o->roff5 = ul1;
					*(unsigned int *) o->roff6 = ul2;
				} else if (o->off5 && o->off6) {
					val_store(ilp, ul1, o->off5, 0, data);
					val_store(ilp, ul2, o->off6, 0, data);
				}
			}
			if (!more) {
				if (curr < 1) {
					if (o->roff3 && o->roff4) {
						*(unsigned int *) o->roff3 = ul1;
						*(unsigned int *) o->roff4 = ul2;
					} else if (o->off3 && o->off4) {
						val_store(ilp, ul1, o->off3, 0, data);
						val_store(ilp, ul2, o->off4, 0, data);
					}
				}
				if (curr < 2) {
					if (o->roff5 && o->roff6) {
						*(unsigned int *) o->roff5 = ul1;
						*(unsigned int *) o->roff6 = ul2;
					} else if (o->off5 && o->off6) {
						val_store(ilp, ul1, o->off5, 0, data);
						val_store(ilp, ul2, o->off6, 0, data);
					}
				}
			}
		}

		break;
	}
	case FIO_OPT_BOOL:
	case FIO_OPT_STR_SET: {
		fio_opt_int_fn *fn = o->cb;

		if (ptr)
			ret = check_int(ptr, &il);
		else if (o->type == FIO_OPT_BOOL)
			ret = 1;
		else
			il = 1;

		if (ret)
			break;

		if (o->maxval && il > (int) o->maxval) {
			log_err("max value out of range: %d (%d max)\n",
								il, o->maxval);
			return 1;
		}
		if (o->minval && il < o->minval) {
			log_err("min value out of range: %d (%d min)\n",
								il, o->minval);
			return 1;
		}

		if (o->neg)
			il = !il;

		if (fn)
			ret = fn(data, &il);
		else {
			if (first) {
				if (o->roff1)
					*(unsigned int *)o->roff1 = il;
				else
					val_store(ilp, il, o->off1, 0, data);
			}
			if (!more) {
				if (o->roff2)
					*(unsigned int *) o->roff2 = il;
				else if (o->off2)
					val_store(ilp, il, o->off2, 0, data);
			}
		}
		break;
	}
	case FIO_OPT_DEPRECATED:
		log_info("Option %s is deprecated\n", o->name);
		break;
	default:
		log_err("Bad option type %u\n", o->type);
		ret = 1;
	}

	if (ret)
		return ret;

	if (o->verify) {
		ret = o->verify(o, data);
		if (ret) {
			log_err("Correct format for offending option\n");
			log_err("%20s: %s\n", o->name, o->help);
			show_option_help(o, 1);
		}
	}

	return ret;
}

static int handle_option(struct fio_option *o, const char *__ptr, void *data)
{
	char *o_ptr, *ptr, *ptr2;
	int ret, done;

	dprint(FD_PARSE, "handle_option=%s, ptr=%s\n", o->name, __ptr);

	o_ptr = ptr = NULL;
	if (__ptr)
		o_ptr = ptr = strdup(__ptr);

	/*
	 * See if we have another set of parameters, hidden after a comma.
	 * Do this before parsing this round, to check if we should
	 * copy set 1 options to set 2.
	 */
	done = 0;
	ret = 1;
	do {
		int __ret;

		ptr2 = NULL;
		if (ptr &&
		    (o->type != FIO_OPT_STR_STORE) &&
		    (o->type != FIO_OPT_STR) &&
		    (o->type != FIO_OPT_FLOAT_LIST)) {
			ptr2 = strchr(ptr, ',');
			if (ptr2 && *(ptr2 + 1) == '\0')
				*ptr2 = '\0';
			if (o->type != FIO_OPT_STR_MULTI && o->type != FIO_OPT_RANGE) {
				if (!ptr2)
					ptr2 = strchr(ptr, ':');
				if (!ptr2)
					ptr2 = strchr(ptr, '-');
			}
		} else if (ptr && o->type == FIO_OPT_FLOAT_LIST) {
			ptr2 = strchr(ptr, ':');
		}

		/*
		 * Don't return early if parsing the first option fails - if
		 * we are doing multiple arguments, we can allow the first one
		 * being empty.
		 */
		__ret = __handle_option(o, ptr, data, !done, !!ptr2, done);
		if (ret)
			ret = __ret;

		if (!ptr2)
			break;

		ptr = ptr2 + 1;
		done++;
	} while (1);

	if (o_ptr)
		free(o_ptr);
	return ret;
}

static struct fio_option *get_option(char *opt,
				     struct fio_option *options, char **post)
{
	struct fio_option *o;
	char *ret;

	ret = strchr(opt, '=');
	if (ret) {
		*post = ret;
		*ret = '\0';
		ret = opt;
		(*post)++;
		strip_blank_end(ret);
		o = find_option(options, ret);
	} else {
		o = find_option(options, opt);
		*post = NULL;
	}

	return o;
}

static int opt_cmp(const void *p1, const void *p2)
{
	struct fio_option *o;
	char *s, *foo;
	int prio1, prio2;

	prio1 = prio2 = 0;

	if (*(char **)p1) {
		s = strdup(*((char **) p1));
		o = get_option(s, __fio_options, &foo);
		if (o)
			prio1 = o->prio;
		free(s);
	}
	if (*(char **)p2) {
		s = strdup(*((char **) p2));
		o = get_option(s, __fio_options, &foo);
		if (o)
			prio2 = o->prio;
		free(s);
	}

	return prio2 - prio1;
}

void sort_options(char **opts, struct fio_option *options, int num_opts)
{
	__fio_options = options;
	qsort(opts, num_opts, sizeof(char *), opt_cmp);
	__fio_options = NULL;
}

int parse_cmd_option(const char *opt, const char *val,
		     struct fio_option *options, void *data)
{
	struct fio_option *o;

	o = find_option(options, opt);
	if (!o) {
		log_err("Bad option <%s>\n", opt);
		return 1;
	}

	if (!handle_option(o, val, data))
		return 0;

	log_err("fio: failed parsing %s=%s\n", opt, val);
	return 1;
}

int parse_option(char *opt, const char *input,
		 struct fio_option *options, struct fio_option **o, void *data)
{
	char *post;

	if (!opt) {
		log_err("fio: failed parsing %s\n", input);
		*o = NULL;
		return 1;
	}

	*o = get_option(opt, options, &post);
	if (!*o) {
		if (post) {
			int len = strlen(opt);
			if (opt + len + 1 != post)
				memmove(opt + len + 1, post, strlen(post));
			opt[len] = '=';
		}
		return 1;
	}

	if (!handle_option(*o, post, data))
		return 0;

	log_err("fio: failed parsing %s\n", input);
	return 1;
}

/*
 * Option match, levenshtein distance. Handy for not quite remembering what
 * the option name is.
 */
static int string_distance(const char *s1, const char *s2)
{
	unsigned int s1_len = strlen(s1);
	unsigned int s2_len = strlen(s2);
	unsigned int *p, *q, *r;
	unsigned int i, j;

	p = malloc(sizeof(unsigned int) * (s2_len + 1));
	q = malloc(sizeof(unsigned int) * (s2_len + 1));

	p[0] = 0;
	for (i = 1; i <= s2_len; i++)
		p[i] = p[i - 1] + 1;

	for (i = 1; i <= s1_len; i++) {
		q[0] = p[0] + 1;
		for (j = 1; j <= s2_len; j++) {
			unsigned int sub = p[j - 1];

			if (s1[i - 1] != s2[j - 1])
				sub++;

			q[j] = min(p[j] + 1, min(q[j - 1] + 1, sub));
		}
		r = p;
		p = q;
		q = r;
	}

	i = p[s2_len];
	free(p);
	free(q);
	return i;
}

static struct fio_option *find_child(struct fio_option *options,
				     struct fio_option *o)
{
	struct fio_option *__o;

	for (__o = options + 1; __o->name; __o++)
		if (__o->parent && !strcmp(__o->parent, o->name))
			return __o;

	return NULL;
}

static void __print_option(struct fio_option *o, struct fio_option *org,
			   int level)
{
	char name[256], *p;
	int depth;

	if (!o)
		return;
	if (!org)
		org = o;

	p = name;
	depth = level;
	while (depth--)
		p += sprintf(p, "%s", "  ");

	sprintf(p, "%s", o->name);

	log_info("%-24s: %s\n", name, o->help);
}

static void print_option(struct fio_option *o)
{
	struct fio_option *parent;
	struct fio_option *__o;
	unsigned int printed;
	unsigned int level;

	__print_option(o, NULL, 0);
	parent = o;
	level = 0;
	do {
		level++;
		printed = 0;

		while ((__o = find_child(o, parent)) != NULL) {
			__print_option(__o, o, level);
			o = __o;
			printed++;
		}

		parent = o;
	} while (printed);
}

int show_cmd_help(struct fio_option *options, const char *name)
{
	struct fio_option *o, *closest;
	unsigned int best_dist = -1U;
	int found = 0;
	int show_all = 0;

	if (!name || !strcmp(name, "all"))
		show_all = 1;

	closest = NULL;
	best_dist = -1;
	for (o = &options[0]; o->name; o++) {
		int match = 0;

		if (o->type == FIO_OPT_DEPRECATED)
			continue;
		if (!exec_profile && o->prof_name)
			continue;

		if (name) {
			if (!strcmp(name, o->name) ||
			    (o->alias && !strcmp(name, o->alias)))
				match = 1;
			else {
				unsigned int dist;

				dist = string_distance(name, o->name);
				if (dist < best_dist) {
					best_dist = dist;
					closest = o;
				}
			}
		}

		if (show_all || match) {
			found = 1;
			if (match)
				log_info("%20s: %s\n", o->name, o->help);
			if (show_all) {
				if (!o->parent)
					print_option(o);
				continue;
			}
		}

		if (!match)
			continue;

		show_option_help(o, 0);
	}

	if (found)
		return 0;

	log_err("No such command: %s", name);

	/*
	 * Only print an appropriately close option, one where the edit
	 * distance isn't too big. Otherwise we get crazy matches.
	 */
	if (closest && best_dist < 3) {
		log_info(" - showing closest match\n");
		log_info("%20s: %s\n", closest->name, closest->help);
		show_option_help(closest, 0);
	} else
		log_info("\n");

	return 1;
}

/*
 * Handle parsing of default parameters.
 */
void fill_default_options(void *data, struct fio_option *options)
{
	struct fio_option *o;

	dprint(FD_PARSE, "filling default options\n");

	for (o = &options[0]; o->name; o++)
		if (o->def)
			handle_option(o, o->def, data);
}

void option_init(struct fio_option *o)
{
	if (o->type == FIO_OPT_DEPRECATED)
		return;
	if (o->type == FIO_OPT_BOOL) {
		o->minval = 0;
		o->maxval = 1;
	}
	if (o->type == FIO_OPT_INT) {
		if (!o->maxval)
			o->maxval = UINT_MAX;
	}
	if (o->type == FIO_OPT_FLOAT_LIST) {
		o->minfp = NAN;
		o->maxfp = NAN;
	}
	if (o->type == FIO_OPT_STR_SET && o->def) {
		log_err("Option %s: string set option with"
				" default will always be true\n", o->name);
	}
	if (!o->cb && (!o->off1 && !o->roff1))
		log_err("Option %s: neither cb nor offset given\n", o->name);
	if (o->type == FIO_OPT_STR || o->type == FIO_OPT_STR_STORE ||
	    o->type == FIO_OPT_STR_MULTI)
		return;
	if (o->cb && ((o->off1 || o->off2 || o->off3 || o->off4) ||
		      (o->roff1 || o->roff2 || o->roff3 || o->roff4))) {
		log_err("Option %s: both cb and offset given\n", o->name);
	}
	if (!o->category) {
		log_info("Options %s: no category defined. Setting to misc\n", o->name);
		o->category = FIO_OPT_C_GENERAL;
	}
}

/*
 * Sanitize the options structure. For now it just sets min/max for bool
 * values and whether both callback and offsets are given.
 */
void options_init(struct fio_option *options)
{
	struct fio_option *o;

	dprint(FD_PARSE, "init options\n");

	for (o = &options[0]; o->name; o++) {
		option_init(o);
		if (o->inverse)
			o->inv_opt = find_option(options, o->inverse);
	}
}

void options_free(struct fio_option *options, void *data)
{
	struct fio_option *o;
	char **ptr;

	dprint(FD_PARSE, "free options\n");

	for (o = &options[0]; o->name; o++) {
		if (o->type != FIO_OPT_STR_STORE || !o->off1)
			continue;

		ptr = td_var(data, o->off1);
		if (*ptr) {
			free(*ptr);
			*ptr = NULL;
		}
	}
}<|MERGE_RESOLUTION|>--- conflicted
+++ resolved
@@ -505,11 +505,7 @@
 					o->maxlen);
 			return 1;
 		}
-<<<<<<< HEAD
 		if (!str_to_float(ptr, &uf)) {
-=======
-		if (!str_to_float(ptr, &uf)){
->>>>>>> 108fea77
 			log_err("not a floating point value: %s\n", ptr);
 			return 1;
 		}
